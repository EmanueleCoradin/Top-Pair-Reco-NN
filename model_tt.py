--- conflicted
+++ resolved
@@ -9,14 +9,9 @@
 from argparse import ArgumentParser
 from keras.models import model_from_json
 
-<<<<<<< HEAD
-from general import table_to_numpy, TitledModel, plot_loss_history, HDF5File, MaxPassLayer, feat, load_normalization
-#custom_objects
-=======
 from general import table_to_numpy, TitledModel, plot_loss_history, custom_objects, HDF5File, MaxPassLayer, feat, load_normalization
 from model_bcls import load_data as load_data_b
 from model_bcls import make_model as make_model_b
->>>>>>> 358b792b
 
 def load_data(path, inputs, targets):
     with HDF5File(path, "r") as f:
@@ -99,17 +94,6 @@
     parser = ArgumentParser()
     parser.add_argument("traindata")
     parser.add_argument("validatedata")
-<<<<<<< HEAD
-    parser.add_argument("-bw", "--modelb_weights", default="model_bcls.hdf5")
-    parser.add_argument("-ba", "--modelb_arch", default="model_bcls_architecture.json")
-    args = parser.parse_args()
-
-    with open(args.modelb_arch, 'r') as json_file:
-       model_bcls_json = json_file.read()
-    model_b = model_from_json(model_bcls_json)
-    model_b = keras.models.load_weights(args.modelb_weights)
-
-=======
     parser.add_argument("--output", default='./', help="Output directory")
     parser.add_argument("-b", "--modelb", default="model_bcls.hdf5")
     args = parser.parse_args()
@@ -141,7 +125,6 @@
     model_b.load_weights(args.output + args.modelb)
 
     # Add the MaxPassLayer and continue growing the tt model
->>>>>>> 358b792b
     b_out = MaxPassLayer(2)([model_b.output, model_b.inputs[0]])
     model_bbar = TitledModel(
         model_b.input_titles,
