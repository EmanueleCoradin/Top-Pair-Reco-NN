--- conflicted
+++ resolved
@@ -110,13 +110,7 @@
     )
     print(f"Got {train[0][0].shape[0]} events, {train[0][0].shape[1]} jets and {train[1].shape[1]} outputs")
     earlystop = keras.callbacks.EarlyStopping(patience=10, monitor="val_loss", mode="min")
-<<<<<<< HEAD
-    with open("model_bcls_architecture.json", "w") as json_file:
-        json_file.write(model.to_json())
-    checkpoint = keras.callbacks.ModelCheckpoint("model_bcls.hdf5", save_best_only=True, verbose=1)
-=======
     checkpoint = keras.callbacks.ModelCheckpoint(args.output + "model_bcls.hdf5", save_best_only=True, verbose=1)
->>>>>>> 358b792b
 
     epochs = 250
     batch_size = 2**13
